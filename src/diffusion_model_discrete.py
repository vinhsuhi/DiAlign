--- conflicted
+++ resolved
@@ -1,34 +1,19 @@
 import torch
-import torch.nn as nn
 import torch.nn.functional as F
 import pytorch_lightning as pl
-import time
-import wandb
 import os
-from tqdm import tqdm
-
-<<<<<<< HEAD
-#from models.transformer_model import GraphTransformerMatching
+
 from models.bbgm_model import Net
-from diffusion.noise_schedule import DiscreteUniformTransitionAlign, PredefinedNoiseScheduleDiscrete
-=======
-from models.transformer_model import GraphTransformerMatching
 from diffusion.noise_schedule import DiscreteUniformTransitionAlign, PredefinedNoiseScheduleDiscrete, MarginalUniMatchingTransition
->>>>>>> ab1b7bfd
 from src.diffusion import diffusion_utils
-from src import utils
 from src.metrics.align_metrics import AlignAcc
 from torch_geometric.utils import to_dense_batch
-from torch_geometric.data import DataLoader
-from torch_geometric.datasets import PascalVOCKeypoints as PascalVOC
 import networkx as nx 
 import matplotlib.pyplot as plt
 import numpy as np 
 from scipy.optimize import linear_sum_assignment
 
-def generate_y(y_col, device):
-    y_row = torch.arange(y_col.size(0), device=device)
-    return torch.stack([y_row, y_col], dim=0)
+
 
 class DiscreteDenoisingDiffusion(pl.LightningModule):
     def __init__(self, cfg, val_names):
@@ -39,14 +24,13 @@
         self.model_dtype = torch.float32
         self.T = cfg.model.diffusion_steps # 50
         self.num_visual = cfg.model.num_visual # 8
-        if self.T < self.num_visual:
-            print('Number of diffusion steps {} which is not enough to visual {} instances'.format(self.T, self.num_visual))
-            print('So we only visualise {} instances instead'.format(self.T))
-            self.step_visual = 1
-        else:
-            self.step_visual = self.T // self.num_visual
-        # self.model = GraphTransformerMatching(scalar_dim=cfg.model.scalar_dim, num_layers=cfg.model.num_layers, 
-        #                                       ori_feat_dim=cfg.dataset.ori_dim, embed_dim=cfg.model.embed_dim, cat=cfg.model.cat, lin=cfg.model.lin, dropout=cfg.model.dropout, use_time=cfg.model.use_time)
+        
+        # if self.T < self.num_visual:
+        #     print('Number of diffusion steps {} which is not enough to visual {} instances'.format(self.T, self.num_visual))
+        #     print('So we only visualise {} instances instead'.format(self.T))
+        #     self.step_visual = 1
+        # else:
+        #     self.step_visual = self.T // self.num_visual
         
         self.model = Net()
         
@@ -56,6 +40,7 @@
         if cfg.model.transition == 'uniform':
             self.transition_model = DiscreteUniformTransitionAlign()
         elif cfg.model.transition == 'matching':
+            # TODO: revise this!
             self.transition_model = MarginalUniMatchingTransition(max_num_classes = 400) # @Vinh: Please replace this `400` with the actual `max_num_classes`
         else:
             raise NotImplementedError()
@@ -72,19 +57,9 @@
 
         self.train_samples_to_visual = None 
         self.test_samples_to_visual = None
-
-
+        
+    
     def loss_ce(self, S, y, reduction='mean'):
-        '''
-        Return the cross entropy loss
-        '''
-        EPS = 1e-8
-        assert reduction in ['none', 'mean', 'sum']
-        val = S[y[0], y[1]]
-        nll = -torch.log(val + EPS)
-        return nll if reduction == 'none' else getattr(torch, reduction)(nll)
-    
-    def loss_ce_ver2(self, S, y, reduction='mean'):
         '''
         Return the cross entropy loss
         '''
@@ -94,71 +69,30 @@
         nll = -torch.log(val + EPS)
         return nll if reduction == 'none' else getattr(torch, reduction)(nll)
 
-    def sub_forward(self, batch):
-        '''
-        Extract element, padding, create masks from a batch of data
-        '''
-        x_src, x_trg = batch.x_s, batch.x_t
-        edge_index_s, edge_index_t = batch.edge_index_s, batch.edge_index_t
-        edge_attr_s, edge_attr_t = batch.edge_attr_s, batch.edge_attr_t 
-        name_s, name_t = batch.name_s, batch.name_t
-        batch_s, batch_t = batch.x_s_batch, batch.x_t_batch
-
-        x_src_, s_mask = to_dense_batch(x_src, batch_s, fill_value=0)
-        x_trg_, t_mask = to_dense_batch(x_trg, batch_t, fill_value=0)
-        bs = x_src_.shape[0]
-
-        graph_s_data = {'x': x_src, 'edge_index': edge_index_s, 'edge_attr': edge_attr_s, 'name': name_s, 'batch': batch_s}
-        graph_t_data = {'x': x_trg, 'edge_index': edge_index_t, 'edge_attr': edge_attr_t, 'name': name_t, 'batch': batch_t}
-
-        mask_align = s_mask.unsqueeze(2) * t_mask.unsqueeze(1)
-        mask_transition = t_mask.unsqueeze(2) * t_mask.unsqueeze(1)
-
-        X0 = torch.zeros((bs, s_mask.shape[1], t_mask.shape[1])).to(self.device)
-        
-        batch_num_nodes = list()
-        for j in range(bs):
-            this_y = generate_y(batch[j].y, device=self.device)
-            X0[j][this_y[0], this_y[1]] = 1.
-            batch_num_nodes.append(len(batch[j].x_t))
-
-        batch_num_nodes = torch.LongTensor(batch_num_nodes).to(self.device).reshape(-1, 1) # 64 x 1
-
-        return x_src, x_trg, X0, mask_align, mask_transition, bs, batch_num_nodes, s_mask, t_mask, graph_s_data, graph_t_data
-
 
     def training_step(self, batch, batch_idx):
         '''
-        where we add noise to clean data and ask the model to reconstruct it
-        we also implement several types of losses here!
-        '''
-        # _, _, X0, mask_align, mask_transition, bs, batch_num_nodes, s_mask, t_mask, graph_s_data, graph_t_data = self.sub_forward(batch)
-        
+        done revised!
+        '''
         update_info = self.gen_inter_info(batch)
-        mask_align = update_info['mask_align']
         mask_transition = update_info['mask_transition']
         s_mask = update_info['s_mask']
-        t_mask = update_info['t_mask']
         bs = update_info['bs']
+        num_classes = update_info['num_classes']
         X0 = batch['gt_perm_mat'][0]
-        noisy_data = self.apply_noise(X0, mask_align, mask_transition, bs, s_mask, t_mask)
-        p_probX0 = self.forward(noisy_data, s_mask, t_mask, batch, update_info)
-        #import pdb; pdb.set_trace()
-        loss = self.loss_ce_ver2(p_probX0, X0[s_mask], reduction='mean')
-        self.log('train/loss', loss, on_epoch=True, batch_size=X0.sum())
-        return {'loss': loss}
-        
-        p_probX0_batch, _ = to_dense_batch(p_probX0, graph_s_data['batch'], fill_value=0)
-        target = generate_y(batch.y, device=self.device)
-        loss_ce = self.loss_ce(p_probX0, target)
+        noisy_data = self.apply_noise(X0, update_info)
+        
+        p_probX0 = self.forward(noisy_data, s_mask, batch, update_info, pad=True)
+        loss_ce = self.loss_ce(p_probX0[s_mask], X0[s_mask], reduction='mean')
+        
         if self.cfg.model.loss_type == 'hybrid':
-            loss_lvb = self.loss_Lt(X0, p_probX0_batch, noisy_data, s_mask, batch_num_nodes, bs, mask_transition)
+            loss_lvb = self.loss_Lt(X0, p_probX0, noisy_data, s_mask, num_classes, bs, mask_transition)
             loss = self.ce_weight * loss_ce + self.vb_weight * loss_lvb 
-            self.log('train/loss', loss, on_epoch=True, batch_size=target.shape[1])
-            self.log('train/loss_lvb', loss_lvb, on_epoch=True, batch_size=target.shape[1])
+            self.log('train/loss', loss, on_epoch=True, batch_size=X0.sum())
+            self.log('train/loss_lvb', loss_lvb, on_epoch=True, batch_size=X0.sum())
         elif self.cfg.model.loss_type == 'ce': # only cross-entropy loss
             loss = loss_ce
-            self.log('train/loss', loss, on_epoch=True, batch_size=target.shape[1])
+            self.log('train/loss', loss, on_epoch=True, batch_size=X0.sum())
         elif self.cfg.model.loss_type == 'lvb_advance':
             print('This advanced loss has not been implemented, exitting...') 
             exit()
@@ -180,59 +114,20 @@
             dict(params=new_params, lr=self.cfg.train.lr),
         ]
         return torch.optim.Adam(opt_params)
-        #return torch.optim.AdamW(self.parameters(), lr=self.cfg.train.lr, amsgrad=True,
-        #                         weight_decay=self.cfg.train.weight_decay)
-
-<<<<<<< HEAD
-=======
-        This is essentially a lot of work for something that is in practice negligible in the loss. However, you
-        compute it so that you see it when you've made a mistake in your noise schedule.
-        """
-        # Compute the last alpha value, alpha_T.
-        ones = torch.ones((gold_align.size(0), 1), device=self.device)
-        Ts = self.T * ones
-        alpha_tb = self.noise_schedule.get_alpha_bar(t_int=Ts)  # (bs, 1) okay this is correct!
-        Qtb = self.transition_model.get_Qtb(alpha_tb, self.device) * mask_transition
-        Qtb[torch.isnan(Qtb)] = 0.1
-
-        # Compute transition probabilities
-        prob_align = gold_align @ Qtb  # (bs, n, dx_out) q(X_T)
-
-        bs, n, _ = prob_align.shape # n la so nodes
->>>>>>> ab1b7bfd
-
-    # def on_fit_start(self) -> None:
-    #     self.train_iterations = len(self.trainer.datamodule.train_dataloader())
+
     
     def on_validation_start(self):
         print('Start evaluation...')
 
 
     def validation_step(self, batch, batch_idx, dataloader_idx):
+        if self.current_epoch < 30:
+            return None
         category = self.val_names[dataloader_idx]
         
         update_info = self.gen_inter_info(batch)
-        mask_align = update_info['mask_align']
-        mask_transition = update_info['mask_transition']
         s_mask = update_info['s_mask']
-        t_mask = update_info['t_mask']
-        bs = update_info['bs']
         X0 = batch['gt_perm_mat'][0]
-        
-        # noisy_data = self.apply_noise(X0, mask_align, mask_transition, bs, s_mask, t_mask)
-        # p_probX0 = self.forward(noisy_data, s_mask, t_mask, batch, update_info)
-        # test_acc = self.val_acc(p_probX0, X0[s_mask])
-        #print(test_acc.item(), category)
-        # self.log("test/acc_epoch/{}".format(category), test_acc, batch_size=X0.sum().item())
-        # return {"test_acc": test_acc, 'bs': X0.sum().item()}
-        #import pdb; pdb.set_trace()
-        
-        # batch_size_test is 64; dict_keys(['Ps'2: 64 x 18 x 2, 'ns2', 'gt_perm_mat'1, 'edges2', 'images2'])
-        
-        #import pdb; pdb.set_trace()
-        #category = PascalVOC.categories[dataloader_idx]
-        #target = generate_y(batch.y, self.device)
-        #node_batch_size = target.shape[1]
         
         sample, pred = self.sample_batch(batch, update_info)
         test_acc = self.val_acc(pred, X0[s_mask])
@@ -240,33 +135,9 @@
         return {'test_acc': test_acc, 'bs': X0.sum().item()}
 
 
-    # def kl_prior(self, gold_align, s_mask, mask_transition):
-    #     """Computes the KL between q(xT | x) and the prior p(xT)
-
-    #     This is essentially a lot of work for something that is in practice negligible in the loss. However, you
-    #     compute it so that you see it when you've made a mistake in your noise schedule.
-    #     """
-    #     # Compute the last alpha value, alpha_T.
-    #     ones = torch.ones((gold_align.size(0), 1), device=self.device)
-    #     Ts = self.T * ones
-    #     alpha_tb = self.noise_schedule.get_alpha_bar(t_int=Ts)  # (bs, 1) okay this is correct!
-    #     Qtb = self.transition_model.get_Qtb(alpha_tb, self.device) * mask_transition
-
-    #     # Compute transition probabilities
-    #     prob_align = gold_align @ Qtb  # (bs, n, dx_out) q(X_T)
-
-    #     bs, n, _ = prob_align.shape # n la so nodes
-
-    #     lim_dist = mask_align / (mask_align.sum(dim=-1).reshape(batch_size, mask_align.shape[1], 1) + 1e-8)
-    #     # Make sure that masked rows do not contribute to the loss
-    #     limit_dist_align, prob_align = diffusion_utils.mask_distributions_align(true_align=limit_dist.clone(), pred_align=prob_align, s_mask=s_mask)
-
-    #     kl_distance_align = F.kl_div(input=prob_align.log(), target=limit_dist_align, reduction='none')
-    #     return diffusion_utils.sum_except_batch(kl_distance_align)
-
-
-
     def validation_epoch_end(self, outs):
+        if self.current_epoch < 30:
+            return None
         accs = list()
         for out_ in outs:
             this_sum = 0
@@ -288,19 +159,19 @@
 
 
     def on_test_epoch_start(self) -> None:
-        print('Visualizing output...')
-
-        for batch in self.train_samples_to_visual:
-            batch = batch.to(self.device)
-            self.visualize_batch(batch, dtn='train')
-            break
-
-        for batch in self.test_samples_to_visual:
-            batch = batch.to(self.device)
-            self.visualize_batch(batch, dtn='test')
-            break
-
-        print('Done visualization!')
+        # print('Visualizing output...')
+
+        # for batch in self.train_samples_to_visual:
+        #     batch = batch.to(self.device)
+        #     self.visualize_batch(batch, dtn='train')
+        #     break
+
+        # for batch in self.test_samples_to_visual:
+        #     batch = batch.to(self.device)
+        #     self.visualize_batch(batch, dtn='test')
+        #     break
+
+        # print('Done visualization!')
         print("Starting test...")
 
 
@@ -309,7 +180,6 @@
 
 
     def test_epoch_end(self, outs) -> None:
-
         print("Testing finished")
         accs = list()
         for out_ in outs:
@@ -319,7 +189,10 @@
                 acc, bs = out['test_acc'], out['bs']
                 this_sum += bs 
                 this_acc += acc * bs
-            accs.append(this_acc / this_sum)
+            try:
+                accs.append(this_acc / this_sum)
+            except:
+                accs.append(this_acc)
         acc = sum(accs) / len(accs)
         self.log("test/acc_epoch/MEAN", acc)
         print('Evaluation finished')
@@ -382,8 +255,6 @@
 
     def forward_diffusion(self, X0, mask_align, mask_transition, bs, batch_num_nodes, s_mask, t_mask, batch, dtn='train'):
         device = self.device
-        # draw the first no-noise graph
-
         gts = list()
         edge_srcs = list()
         edge_trgs = list()
@@ -411,7 +282,8 @@
 
     def sample_discrete_features_align_wor(self, q_probXt, s_mask, t_mask):
         ''' Sample features from multinomial distribution (w/o replacement) with given probabilities
-            :param q_probXt: bs, n, dx_out        
+            :param q_probXt: bs, n, dx_out
+            TODO: optimize this!    
         '''
         bs, n, _ = q_probXt.shape
         # Noise X
@@ -455,7 +327,6 @@
         return Xt
 
 
-
     def sample_by_greedy(self, q_probXt, s_mask, t_mask):
         bs, n, _ = q_probXt.shape 
 
@@ -485,8 +356,7 @@
         return Xt    
         
 
-
-    def sample_discrete_features_align_wr(self, q_probXt, s_mask, t_mask):
+    def sample_discrete_features_align_wr(self, q_probXt, s_mask):
         ''' Sample features from multinomial distribution with given probabilities q_probXt
             :param probX: bs, n, dx_out        node features
             :param proby: bs, dy_out           global features.
@@ -506,14 +376,17 @@
         return Xt
 
 
-    def apply_noise(self, X0, mask_align, mask_transition, bs, s_mask, t_mask, t_int=None):
-        '''
-        mask_transition: 64 x 19 x 19
-        mask_align: 64 x 19 x 19
-        align_matrix: 64 x 19 x 19
-        s_mask: 64 x 19
-        TODO: revise this!
-        '''
+    def apply_noise(self, X0, update_info, t_int=None):
+        '''
+        revised!
+        '''
+        bs = update_info['bs']
+        num_classes = update_info['num_classes']
+        mask_transition = update_info['mask_transition']
+        s_mask = update_info['s_mask']
+        t_mask = update_info['t_mask']
+        mask_align = update_info['mask_align']
+        
         
         lowest_t = 0 if self.training else 1
         if t_int is None:
@@ -530,20 +403,14 @@
         alpha_sb = self.noise_schedule.get_alpha_bar(t_normalized=s_float) 
         alpha_tb = self.noise_schedule.get_alpha_bar(t_normalized=t_float) # this is okay!
 
-<<<<<<< HEAD
-        num_classes = t_mask.sum(dim=1, keepdim=True)
-
         Qtb = self.transition_model.get_Qtb(alpha_tb, num_classes, batch_size=bs, device=self.device) * mask_transition  # (bs, dx_in, dx_out), (bs, de_in, de_out)
-=======
-        Qtb = self.transition_model.get_Qtb(alpha_tb, batch_num_nodes, batch_size=bs, device=self.device) * mask_transition  # (bs, dx_in, dx_out), (bs, de_in, de_out)
         Qtb[torch.isnan(Qtb)] = 0.1
->>>>>>> ab1b7bfd
         # Compute transition probabilities
         q_probXt = X0 @ Qtb  # (bs, n, dx_out) # keep this
 
         if self.cfg.model.sample_mode == 'wr':
             try:
-                sampled_t = self.sample_discrete_features_align_wr(q_probXt, s_mask, t_mask)
+                sampled_t = self.sample_discrete_features_align_wr(q_probXt, s_mask)
             except RuntimeError:
                 import pdb; pdb.set_trace()
         elif self.cfg.model.sample_mode == 'wor':
@@ -557,11 +424,19 @@
         return noisy_data
 
 
-    def forward(self, noisy_data, s_mask, t_mask, data, update_info, pad=False):
-        return self.model(noisy_data, s_mask, t_mask, data, update_info, pad=pad)
+    def forward(self, noisy_data, s_mask, data, update_info, pad=False):
+        return self.model(noisy_data, s_mask, data, update_info, pad=pad)
 
 
     def sample_discrete_feature_noise_wor(self, bs, mask_align, s_mask, t_mask, lim_dist):
+        '''
+        TODO: optimize this function!
+        bs: batch size
+        mask_align: bs x n_s x n_t
+        s_mask: bs x n_s
+        t_mask: bs x n_t
+        lim_dist: limit distribution
+        '''
         sample = list()
         for i in range(bs):
             mask_align_i = mask_align[i]
@@ -594,85 +469,80 @@
         return sample
 
 
-    def sample_discrete_features_align_metropolis(self, prob):
-        ''' Sample features from multinomial distribution (w/o replacement) with given probabilities
-            :param q_probXt: bs, n, dx_out        
-        '''
-        bs, n, _ = q_probXt.shape
-        # Noise X
-        # The masked rows should define probability distributions as well
-        #q_probXt[~s_mask] = 1 / q_probXt.shape[-1]
-        # Flatten the probability tensor to sample with multinomial
-        # Sample X
-        
+    def metropolis_hastings(self, prob):
         n_episodes = 20
-        prob = probs[0].clone() # one instance from the batch
         N = prob.shape[1] # N is the number of target nodes (which is greater or equal number of source nodes)
         n = prob.shape[0] # n is the number of source nodes
 
         # adding pseudo nodes to graph (so that we have equal N and n), and pseudo alignment prob!
-        padded_prob = torch.zeros(N, N)
+        padded_prob = torch.zeros(N, N).cuda()
         padded_prob[:n,:] = prob
         padded_prob[n:, :] += 1 / N # uniform transition probs for pseudo nodes
 
         # initialize sigma, which is a random order of source nodes
-        sigma = torch.randperm(N).to(self.device)
+        sigma = torch.randperm(N).cuda()
         # initialize pi
-        pi = torch.zeros(N).long().to(self.device)
+        pi = torch.zeros(N).long().cuda()
+        # initialize mapping
+        # source node `i` is mapped to target node `mapping[i]`
+        mapping = torch.argsort(sigma)
 
         for _ in range(n_episodes): # until converge
             this_prob = padded_prob.clone()
             # step 1
             for i in range(N):
-                pi[i] = this_prob[sigma[i].item()].multinomial(1).item() # pi[i] = j
-                this_prob[:, trg_node] = 0 # mask the sampled one
-                # re-normalize the probability matrix
-                this_prob = (this_prob + 1e-12) / (this_prob + 1e-12).sum(dim=1, keepdim=True)
+                this_prob_row = this_prob[sigma[i].item()]
+                # re-normalize the prob:
+                this_prob_row = (this_prob_row + 1e-12) / (this_prob_row + 1e-12).sum()
+                # take a sample for the src node
+                pi[i] = this_prob_row.multinomial(1).item() # pi[i] = j
+                this_prob[:, pi[i]] = 0 # mask the sampled one
             
             this_prob = padded_prob.clone() # one instance from the batch
             # step 2
-            prob_pi = this_prob[sigma, pi].prod()
-            prob_sigma = this_prob[torch.arange(N).to(self.device), sigma]
-
-            q_pi_given_sigma = torch.zeros(N).to(self.device) # initialize the prob
+            log_prob_pi = torch.log(this_prob[sigma, pi]).sum()
+            log_prob_sigma = torch.log(this_prob[sigma, torch.arange(N).cuda()]).sum()
+
+            log_q_pi_given_sigma = torch.tensor(0.0).cuda()
+            this_prob = padded_prob.clone()
             for i in range(N):
-                if i == 0:
-                    continue # there is no edges that have been taken
+                # re-normalize the remaining probs
+                this_prob = (this_prob + 1e-12) / (this_prob + 1e-12).sum(dim=1, keepdim=True)
+                # take the probability of pair (sigma(i), pi(i))
+                log_q_pi_given_sigma += torch.log(this_prob[sigma[i], pi[i]])
                 this_prob[:, pi[:i]] = 0
+            
+            log_q_sigma_given_pi = torch.tensor(0.0).cuda()
+            this_prob = padded_prob.clone()
+            for i in range(N):
                 # re-normalize the remaining probs
                 this_prob = (this_prob + 1e-12) / (this_prob + 1e-12).sum(dim=1, keepdim=True)
                 # take the probability of pair (pi(i), sigma(i))
-                q_pi_given_sigma[i] = this_prob[pi[i], sigma[i]]
-            q_pi_given_sigma = q_pi_given_sigma.prod()
-            
-            q_sigma_given_pi = torch.zeros(N).to(self.device) # initialize the prob
-            for i in range(N):
-                if i == 0:
-                    continue # there is no edges that have been taken
+                log_q_sigma_given_pi += torch.log(this_prob[pi[i], sigma[i]])
                 this_prob[:, sigma[:i]] = 0
-                # re-normalize the remaining probs
-                this_prob = (this_prob + 1e-12) / (this_prob + 1e-12).sum(dim=1, keepdim=True)
-                # take the probability of pair (pi(i), sigma(i))
-                q_sigma_given_pi[i] = this_prob[sigma[i], pi[i]]
-            q_sigma_given_pi = q_sigma_given_pi.prod()
             
             # if Uniform(0,1) < p(π)·q(σ|π) / (p(σ)·q(π|σ))
-            if np.random.rand() < prob_pi * q_sigma_given_pi / (prob_sigma * q_pi_given_sigma):
+            acc_prob = torch.exp(log_prob_pi + log_q_sigma_given_pi - (log_prob_sigma + log_q_pi_given_sigma))
+            if np.random.rand() < acc_prob:
                 # accept new sigma
                 sigma = pi[sigma]
-        return Xt
-
-
-    def sample_discrete_feature_noise_wr(self, bs, mask_align, s_mask, t_mask, lim_dist):
+                mapping = torch.argsort(sigma)
+
+            # source node `i` is mapped to target node `mapping[i]`
+            # print(mapping, acc_prob)
+        return mapping, acc_prob
+
+
+    def sample_discrete_feature_noise_wr(self, bs, lim_dist):
         sample = lim_dist.flatten(end_dim=-2).multinomial(1).reshape(bs, -1)
-        long_mask = s_mask.long()
-        sample = sample.type_as(long_mask)
+        sample = sample.long()
         sample = F.one_hot(sample, num_classes=lim_dist.shape[-1]).float()
         return sample
 
+
     def gen_inter_info(self, data):
         '''
-        speed optimized!
+        speed optimized! DONE!
         '''
         bs = len(data['gt_perm_mat'][0])
         num_classes = data['gt_perm_mat'][0].shape[-1]
@@ -698,42 +568,44 @@
         update_info['mask_align'] = mask_align
         update_info['mask_transition'] = mask_transition
         update_info['bs'] = bs
+        update_info['src_batch'] = src_graph.batch 
+        update_info['trg_batch'] = trg_graph.batch
+        update_info['num_classes'] = t_mask.sum(dim=1, keepdim=True)
         return update_info
+
 
     @torch.no_grad()
     def sample_batch(self, data, update_info, return_traj=False):
-        #_, _, _, mask_align, mask_transition, bs, batch_num_nodes, s_mask, t_mask, graph_s_data, graph_t_data = self.sub_forward(data)
-        # ['Ps', 'ns', 'gt_perm_mat', 'edges', 'images']
-        # Ps la gi
-        # ns la gi
-        
+        '''
+        get reverse samples from a batch of data
+        '''
         mask_align = update_info['mask_align']
         mask_transition = update_info['mask_transition']
         s_mask = update_info['s_mask']
         t_mask = update_info['t_mask']
         bs = update_info['bs']
+        num_classes = update_info['num_classes']
                 
         lim_dist = mask_align / (mask_align.sum(dim=-1).reshape(bs, mask_align.shape[1], 1) + 1e-8)
         lim_dist[~s_mask] = 1 / lim_dist.shape[-1]
         
         if self.cfg.model.sample_mode == 'wr':
-            XT = self.sample_discrete_feature_noise_wr(bs, mask_align, s_mask, t_mask, lim_dist)
+            XT = self.sample_discrete_feature_noise_wr(bs, lim_dist)
         elif self.cfg.model.sample_mode == 'wor':
             XT = self.sample_discrete_feature_noise_wor(bs, mask_align, s_mask, t_mask, lim_dist)
         else:
             print('This prior sampling has not been implemented, exitting...')
             exit()
 
-
         X = XT
         trajectory = [X.clone()]
+        
         for s_int in reversed(range(0, self.T)):
             s_array = s_int * torch.ones((bs,)).float()
             t_array = s_array + 1
             s_norm = s_array / self.T 
             t_norm = t_array / self.T 
-
-            Xs = self.sample_p_Xs_given_Xt(s_norm, t_norm, X, t_mask.sum(dim=1, keepdim=True), mask_transition, mask_align, s_mask, t_mask, s_int, data, update_info)
+            Xs = self.sample_p_Xs_given_Xt(s_norm, t_norm, X, num_classes, mask_transition, mask_align, s_mask, t_mask, s_int, data, update_info)
             X = Xs
             trajectory.append(Xs.clone())
 
@@ -780,27 +652,21 @@
         alpha_sb = self.noise_schedule.get_alpha_bar(t_normalized=s) # 64 x 1
         alpha_tb = self.noise_schedule.get_alpha_bar(t_normalized=t) # 64 x 1
 
-<<<<<<< HEAD
         Qtb = self.transition_model.get_Qtb(alpha_tb, num_classes, batch_size=bs, device=self.device) * mask_transition  # (bs, dx_in, dx_out), (bs, de_in, de_out)
         Qsb = self.transition_model.get_Qtb(alpha_sb, num_classes, batch_size=bs, device=self.device) * mask_transition  # (bs, dx_in, dx_out), (bs, de_in, de_out)
-        Qt = self.transition_model.get_Qt(beta_t, num_classes, batch_size=bs, device=self.device) * mask_transition  # (bs, dx_in, dx_out), (bs, de_in, de_out)
-=======
-        Qtb = self.transition_model.get_Qtb(alpha_tb, batch_num_nodes, batch_size=bs, device=self.device) * mask_transition  # (bs, dx_in, dx_out), (bs, de_in, de_out)
-        Qsb = self.transition_model.get_Qtb(alpha_sb, batch_num_nodes, batch_size=bs, device=self.device) * mask_transition  # (bs, dx_in, dx_out), (bs, de_in, de_out)
         Qtb[torch.isnan(Qtb)] = 0.1
         Qsb[torch.isnan(Qsb)] = 0.1
         if isinstance(self.transition_model, MarginalUniMatchingTransition):
-            Qt = self.transition_model.get_Qt(beta_t, alpha_sb, batch_num_nodes, batch_size=bs, device=self.device) * mask_transition  # (bs, dx_in, dx_out), (bs, de_in, de_out)
+            Qt = self.transition_model.get_Qt(beta_t, alpha_sb, num_classes, batch_size=bs, device=self.device) * mask_transition  # (bs, dx_in, dx_out), (bs, de_in, de_out)
         else:
-            Qt = self.transition_model.get_Qt(beta_t, batch_num_nodes, batch_size=bs, device=self.device) * mask_transition  # (bs, dx_in, dx_out), (bs, de_in, de_out)
->>>>>>> ab1b7bfd
+            Qt = self.transition_model.get_Qt(beta_t, num_classes, batch_size=bs, device=self.device) * mask_transition  # (bs, dx_in, dx_out), (bs, de_in, de_out)
 
 
         noisy_data = {'t': t, 'beta_t': beta_t, 'alpha_sb': alpha_sb,
                       'alpha_tb': alpha_tb, 'Xt': Xt, 'mask_align': mask_align} 
 
         # p(x_0 | x_t)
-        p_probX0 = self.forward(noisy_data, s_mask, t_mask, data, update_info, pad=True)
+        p_probX0 = self.forward(noisy_data, s_mask, data, update_info, pad=True)
         
         # import pdb; pdb.set_trace()
         #import pdb; pdb.set_trace()
@@ -830,8 +696,9 @@
                 prob = p_probXs_givenXt[batch_idx].clone()
                 this_s_mask = s_mask[batch_idx]
                 this_t_mask = t_mask[batch_idx]
-                this_prob = prob[this_s_mask][:, this_t_mask]
-                this_sampled_s = self.sample_gumbel_noise(prob)[0]
+                # this_prob = prob[this_s_mask][:, this_t_mask]
+                this_sampled_s = self.metropolis_hastings(prob)
+                # this_sampled_s = self.sample_gumbel_noise(prob)[0]
                 num_src_to_pad = len(this_s_mask) - len(this_sampled_s)
                 if num_src_to_pad > 0:
                     this_sampled_s = np.concatenate((this_sampled_s, np.zeros(num_src_to_pad)))
@@ -840,7 +707,7 @@
         elif self.cfg.model.sample_mode == 'wor' and (s_int > 0 or not self.cfg.model.use_argmax):
             sampled_s = self.sample_discrete_features_align_wor(p_probXs_givenXt, s_mask, t_mask) 
         elif self.cfg.model.sample_mode == 'wr' and (s_int > 0 or not self.cfg.model.use_argmax):
-            sampled_s = self.sample_discrete_features_align_wr(p_probXs_givenXt, s_mask, t_mask) 
+            sampled_s = self.sample_discrete_features_align_wr(p_probXs_givenXt, s_mask) 
         else:
             sampled_s = self.sample_by_greedy(p_probXs_givenXt, s_mask, t_mask)
 
@@ -865,11 +732,10 @@
 
         ## KL divergence should be positive, this helps with numerical stability
         loss = F.relu(kl)
-
         return loss
 
 
-    def loss_Lt(self, X0, p_probX0, noisy_data, s_mask, batch_num_nodes, bs, mask_transition):
+    def loss_Lt(self, X0, p_probX0, noisy_data, s_mask, num_classes, bs, mask_transition):
 
         '''
         Returns the KL for one term in the ELBO (time t) (loss L_t)
@@ -883,7 +749,7 @@
             p_probX0: a distribution over categories outputed by the denoising model
             noisy_data: contains useful info about Xt
             s_mask
-            batch_num_nodes
+            num_classes: bs x 1 number of target nodes in each batch
             bs: batch_size
             mask_translation
         '''
@@ -891,14 +757,14 @@
         alpha_sb = noisy_data['alpha_sb']
         beta_t = noisy_data['beta_t']
         Xt = noisy_data['Xt']
-        Qtb = self.transition_model.get_Qtb(alpha_tb, batch_num_nodes, batch_size=bs, device=self.device) * mask_transition  # (bs, dx_in, dx_out), (bs, de_in, de_out)
-        Qsb = self.transition_model.get_Qtb(alpha_sb, batch_num_nodes, batch_size=bs, device=self.device) * mask_transition  # (bs, dx_in, dx_out), (bs, de_in, de_out)
+        Qtb = self.transition_model.get_Qtb(alpha_tb, num_classes, batch_size=bs, device=self.device) * mask_transition  # (bs, dx_in, dx_out), (bs, de_in, de_out)
+        Qsb = self.transition_model.get_Qtb(alpha_sb, num_classes, batch_size=bs, device=self.device) * mask_transition  # (bs, dx_in, dx_out), (bs, de_in, de_out)
         Qtb[torch.isnan(Qtb)] = 0.1
         Qsb[torch.isnan(Qsb)] = 0.1
         if isinstance(self.transition_model, MarginalUniMatchingTransition):
-            Qt = self.transition_model.get_Qt(beta_t, alpha_sb, batch_num_nodes, batch_size=bs, device=self.device) * mask_transition  # (bs, dx_in, dx_out), (bs, de_in, de_out)
+            Qt = self.transition_model.get_Qt(beta_t, alpha_sb, num_classes, batch_size=bs, device=self.device) * mask_transition  # (bs, dx_in, dx_out), (bs, de_in, de_out)
         else:
-            Qt = self.transition_model.get_Qt(beta_t, batch_num_nodes, batch_size=bs, device=self.device) * mask_transition  # (bs, dx_in, dx_out), (bs, de_in, de_out)
+            Qt = self.transition_model.get_Qt(beta_t, num_classes, batch_size=bs, device=self.device) * mask_transition  # (bs, dx_in, dx_out), (bs, de_in, de_out)
 
         # q(x_{t-1} | x_t, x_0)
         posterior_true = diffusion_utils.compute_posterior_distribution(X0, Xt, Qt, Qsb, Qtb)
