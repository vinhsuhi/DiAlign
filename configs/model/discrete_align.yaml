--- conflicted
+++ resolved
@@ -14,13 +14,7 @@
 use_time: True
 loss_type: 'hybrid' # 'hybrid', 'lvb_advance', or 'ce'
 sample_mode: 'wr' # 'wor' or 'wr'
-<<<<<<< HEAD
-ce_weight: 1.0
-vb_weight: 0.001
-use_argmax: False # True or False
-=======
 ce_weight: 0.001
 vb_weight: 1
 use_argmax: False # True or False
-metropolis: False
->>>>>>> 899659b6
+metropolis: False